<<<<<<< HEAD
## 2.0.0-nullsafety.1

- `nnbd` support, breaking change.

## 1.2.0
=======
## 1.2.0+1
>>>>>>> 6a2fdc09

- Bump sembast dependency
- Improve int key generation (through sembast update)

## 1.1.0+1

- Add Blob and Timestamp support
- Allow importing `sembast_web.dart` in non-web app.

## 1.0.0

- First stable version

## 0.2.0+1

- Support cross-tab transactions and updates.

## 0.1.0+4

- Initial version, experimental<|MERGE_RESOLUTION|>--- conflicted
+++ resolved
@@ -1,12 +1,8 @@
-<<<<<<< HEAD
 ## 2.0.0-nullsafety.1
 
 - `nnbd` support, breaking change.
 
-## 1.2.0
-=======
 ## 1.2.0+1
->>>>>>> 6a2fdc09
 
 - Bump sembast dependency
 - Improve int key generation (through sembast update)
