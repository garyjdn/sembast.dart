--- conflicted
+++ resolved
@@ -74,10 +74,15 @@
 
 You might wonder what `StoreRef.drop` does. It only forces deleting the store from memory so that it is not
 used in any further operations (until a record is added in this same store). 
-<<<<<<< HEAD
- 
-So there is no safe way to get a list of stores and I would recommend storing a list of store names in a singleton that 
-you track manually.
+
+You can get the list of non-empty store names using `getNonEmptyStoreNames(db)` from `utils/database_utils.dart`.
+
+```dart
+import 'package:sembast/utils/database_utils.dart';
+...
+// Get the list of non-empty store names
+var names = await getNonEmptyStoreNames(db);
+```
 
 ## Convert int keys to String keys
 
@@ -132,15 +137,4 @@
 
 This is of course, the simplest scenario that might not fit your needs.
 A more complex migration could be done. Any reference to the old key, if any, should be updated too.
-If you don't want to change the store name, another step would be to move the data again to the old store.
-=======
-
-You can get the list of non-empty store names using `getNonEmptyStoreNames(db)` from `utils/database_utils.dart`.
-
-```dart
-import 'package:sembast/utils/database_utils.dart';
-...
-// Get the list of non-empty store names
-var names = await getNonEmptyStoreNames(db);
-```
->>>>>>> 6a2fdc09
+If you don't want to change the store name, another step would be to move the data again to the old store.