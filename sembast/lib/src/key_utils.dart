--- conflicted
+++ resolved
@@ -25,11 +25,7 @@
 
   static int? _lastPushTime;
 
-<<<<<<< HEAD
-  static final List<int?> _lastRandChars = List<int?>.generate(12, (_) => null);
-=======
-  static final _lastRandChars = List<int>.filled(12, null);
->>>>>>> 92bd1085
+  static final List<int?> _lastRandChars = List<int?>.filled(12, null);
 
   /// Generate a child name.
   static String generatePushChildName() {
@@ -37,11 +33,7 @@
     final duplicateTime = (now == _lastPushTime);
     _lastPushTime = now;
 
-<<<<<<< HEAD
-    final timeStampChars = List<String?>.generate(8, (_) => null);
-=======
-    final timeStampChars = List<String>.filled(8, null);
->>>>>>> 92bd1085
+    final timeStampChars = List<String?>.filled(8, null);
     for (var i = 7; i >= 0; i--) {
       timeStampChars[i] = pushChars[now % 64];
       now = (now / 64).floor();
