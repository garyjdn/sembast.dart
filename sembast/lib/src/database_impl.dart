--- conflicted
+++ resolved
@@ -600,11 +600,7 @@
   /// Flush changes.
   Future flush() async {
     // Wait for pending transaction
-<<<<<<< HEAD
     await transactionLock.synchronized(() {});
-=======
-    await transactionLock.synchronized(() async => null);
->>>>>>> 4e82e9e4
     // Wait for pending writes
     await databaseOperation(null);
   }
