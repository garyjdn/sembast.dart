--- conflicted
+++ resolved
@@ -1,4 +1,3 @@
-<<<<<<< HEAD
 ## 2.0.0+1
 
 * No change. Currently deprecated APIs will be removed.
@@ -6,14 +5,11 @@
 ## 1.19.0-dev.3
 
 * Deprecated old APIs
-* **BREAKING CHANGE** `RecordRef.put` returns the value, not the key
 
-## 1.17.2
-=======
 ## 1.17.2+2
->>>>>>> d3bb1662
 
 * Add `QueryRef.getSnapshot`
+* **BREAKING CHANGE** `RecordRef.put` returns the value not the key
 
 ## 1.17.1
 
